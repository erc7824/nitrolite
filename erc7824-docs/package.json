{
  "name": "website",
  "version": "0.0.0",
  "private": true,
  "scripts": {
    "docusaurus": "docusaurus",
    "start": "docusaurus start",
    "build": "docusaurus build",
    "swizzle": "docusaurus swizzle",
    "deploy": "docusaurus deploy",
    "clear": "docusaurus clear",
    "serve": "docusaurus serve",
    "write-translations": "docusaurus write-translations",
    "write-heading-ids": "docusaurus write-heading-ids"
  },
  "dependencies": {
    "@docusaurus/core": "^3.9.0",
    "@docusaurus/preset-classic": "^3.9.0",
    "@docusaurus/theme-mermaid": "^3.9.0",
    "@mdx-js/react": "^3.1.1",
    "clsx": "^2.0.0",
    "prism-react-renderer": "^2.3.0",
<<<<<<< HEAD
    "react": "^19.0.0",
=======
    "react": "^19.1.1",
>>>>>>> 35ba96a7
    "react-dom": "^19.1.1"
  },
  "devDependencies": {
    "@docusaurus/module-type-aliases": "3.7.0",
    "@docusaurus/types": "3.7.0"
  },
  "browserslist": {
    "production": [
      ">0.5%",
      "not dead",
      "not op_mini all"
    ],
    "development": [
      "last 3 chrome version",
      "last 3 firefox version",
      "last 5 safari version"
    ]
  },
  "engines": {
    "node": ">=18.0"
  }
}<|MERGE_RESOLUTION|>--- conflicted
+++ resolved
@@ -20,11 +20,7 @@
     "@mdx-js/react": "^3.1.1",
     "clsx": "^2.0.0",
     "prism-react-renderer": "^2.3.0",
-<<<<<<< HEAD
-    "react": "^19.0.0",
-=======
     "react": "^19.1.1",
->>>>>>> 35ba96a7
     "react-dom": "^19.1.1"
   },
   "devDependencies": {
