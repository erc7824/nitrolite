--- conflicted
+++ resolved
@@ -20,13 +20,8 @@
     "@mdx-js/react": "^3.1.1",
     "clsx": "^2.0.0",
     "prism-react-renderer": "^2.3.0",
-<<<<<<< HEAD
-    "react": "^19.1.1",
+    "react": "^19.2.0",
     "react-dom": "^19.2.0"
-=======
-    "react": "^19.2.0",
-    "react-dom": "^19.1.1"
->>>>>>> b98de32b
   },
   "devDependencies": {
     "@docusaurus/module-type-aliases": "3.7.0",
