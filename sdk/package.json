{
    "name": "@erc7824/nitrolite",
    "version": "0.5.2",
    "description": "The Nitrolite SDK empowers developers to build high-performance, scalable web3 applications using state channels. It's designed to provide near-instant transactions and significantly improved user experiences by minimizing direct blockchain interactions.",
    "main": "dist/index.js",
    "types": "dist/index.d.ts",
    "files": [
        "dist",
        "README.md"
    ],
    "scripts": {
        "build": "npm run codegen && npm run test && tsc",
        "build:prod": "npm run codegen && npm run test && npm run validate && tsc -p tsconfig.prod.json",
        "build:full": "npm run validate && npm run build",
        "codegen": "ts-node scripts/generate-abi.ts",
        "docs": "ts-node scripts/generate-docs.ts",
        "docs:tutorials": "ts-node scripts/generate-example-tutorials.ts",
        "validate": "ts-node scripts/validate-types.ts",
        "watch": "tsc --watch",
        "clean": "rimraf dist docs/generated docs/tutorials test/integration/artifacts",
        "lint": "eslint src --ext .ts",
        "typecheck": "tsc --noEmit",
        "test": "jest",
        "test:types": "npm run validate",
        "dev": "npm run codegen && npm run watch",
        "dev:docs": "npm run docs:tutorials && npm run watch",
        "prettier": "prettier --write .",
        "test:watch": "jest --watch",
        "test:coverage": "jest --coverage",
        "test:integration": "jest --config jest.integration.config.js",
        "test:integration:watch": "jest --config jest.integration.config.js --watch",
        "test:integration:coverage": "jest --config jest.integration.config.js --coverage",
        "test:nonregression": "npm run test:integration",
        "test:all": "npm run test && npm run test:integration",
        "prepublishOnly": "npm run clean && npm run build:prod"
    },
    "keywords": [
        "erc7824",
        "statechannels",
        "chain abstraction",
        "chain agnostic",
        "state channels",
        "ethereum",
        "scaling",
        "layer 2",
        "layer 3",
        "nitro",
        "nitrolite",
        "high-speed"
    ],
    "author": "Nitro Team",
    "license": "MIT",
    "repository": {
        "type": "git",
        "url": "https://github.com/erc7824/nitrolite.git"
    },
    "engines": {
        "node": ">=20.0.0"
    },
    "dependencies": {
<<<<<<< HEAD
        "abitype": "^1.1.1",
        "viem": "^2.38.6",
=======
        "abitype": "^1.1.2",
        "viem": "^2.38.5",
>>>>>>> 9dbbe4c1
        "zod": "^3.25.76"
    },
    "devDependencies": {
        "@ethereumjs/blockchain": "^10.0.0",
        "@ethereumjs/common": "^10.0.0",
        "@ethereumjs/evm": "^10.0.0",
        "@ethereumjs/statemanager": "^10.0.0",
        "@ethereumjs/util": "^10.0.0",
        "@ethereumjs/vm": "^10.0.0",
        "@types/jest": "29.5.14",
        "@types/node": "^20.10.0",
        "@typescript-eslint/eslint-plugin": "^7.0.0",
        "@typescript-eslint/parser": "^7.0.0",
        "eslint": "^8.57.0",
        "ethers": "5.8.0",
        "glob": "^11.0.2",
        "jest": "^29.7.0",
        "prettier": "3.5.3",
        "rimraf": "^5.0.5",
        "ts-jest": "^29.1.2",
        "ts-node": "^10.9.2",
        "typescript": "^5.3.0"
    }
}<|MERGE_RESOLUTION|>--- conflicted
+++ resolved
@@ -58,13 +58,8 @@
         "node": ">=20.0.0"
     },
     "dependencies": {
-<<<<<<< HEAD
-        "abitype": "^1.1.1",
+        "abitype": "^1.1.2",
         "viem": "^2.38.6",
-=======
-        "abitype": "^1.1.2",
-        "viem": "^2.38.5",
->>>>>>> 9dbbe4c1
         "zod": "^3.25.76"
     },
     "devDependencies": {
